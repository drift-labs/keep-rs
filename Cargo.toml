[package]
name = "keeprs"
version = "0.1.0"
edition = "2021"
description = "Rust keeper bots for Drift protocol"
license = "MIT"
repository = "https://github.com/drift-labs/keep-rs"
keywords = ["drift", "defi", "solana", "trading-bot", "liquidity"]
categories = ["financial", "network-programming"]

[dependencies]
anchor-lang = "*"
axum = "0.8"
clap = { version = "4.5.40", "features" = ["env", "derive"] }
crossbeam = { version = "0.8.4", features = ["crossbeam-channel"] }
dotenv = "0.15.0"
<<<<<<< HEAD
drift-rs = { git = "https://github.com/drift-labs/drift-rs", rev = "9228650", features = ["unsafe_pub"] }
=======
drift-rs = { git = "https://github.com/drift-labs/drift-rs", rev = "a4a85a0", features = ["unsafe_pub"] }
>>>>>>> 4757ec51
env_logger = "0.11"
# DLOB 'trace' logs are expensive so compile them out
log = { version = "0.4", features = ["max_level_trace"] }
futures-util = "0.3.31"
mimalloc = "0.1.47"
prometheus = "*"
pyth-lazer-client = "0.1.3"
pyth-lazer-protocol = "0.7.3"
solana-account-decoder-client-types = "2.3"
solana-rpc-client = "2.3"
solana-rpc-client-api = "2.3"
solana-sdk = "2.3"
solana-transaction-status = "2.3"
solana-transaction-status-client-types = "2.3"
tokio = "*"

[[bin]]
name = "tx_history"
path = "src/tx_history.rs"<|MERGE_RESOLUTION|>--- conflicted
+++ resolved
@@ -14,11 +14,7 @@
 clap = { version = "4.5.40", "features" = ["env", "derive"] }
 crossbeam = { version = "0.8.4", features = ["crossbeam-channel"] }
 dotenv = "0.15.0"
-<<<<<<< HEAD
-drift-rs = { git = "https://github.com/drift-labs/drift-rs", rev = "9228650", features = ["unsafe_pub"] }
-=======
 drift-rs = { git = "https://github.com/drift-labs/drift-rs", rev = "a4a85a0", features = ["unsafe_pub"] }
->>>>>>> 4757ec51
 env_logger = "0.11"
 # DLOB 'trace' logs are expensive so compile them out
 log = { version = "0.4", features = ["max_level_trace"] }
