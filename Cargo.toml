--- conflicted
+++ resolved
@@ -9,11 +9,7 @@
 clap = { version = "4.5.40", "features" = ["env", "derive"] }
 crossbeam = { version = "0.8.4", features = ["crossbeam-channel"] }
 dotenv = "0.15.0"
-<<<<<<< HEAD
-drift-rs = { git = "https://github.com/drift-labs/drift-rs", rev = "629f679", features = ["unsafe_pub"] }
-=======
 drift-rs = { git = "https://github.com/drift-labs/drift-rs", rev = "54d25351", features = ["unsafe_pub"] }
->>>>>>> e96f154e
 env_logger = "0.11"
 # DLOB 'trace' logs are expensive so compile them out
 log = { version = "0.4", features = ["max_level_trace"] }
