--- conflicted
+++ resolved
@@ -709,7 +709,6 @@
                                 high_risk.remove(&pubkey);
                                 users.remove(&pubkey);
                             } else {
-<<<<<<< HEAD
                                 match check_margin_status(&margin_info) {
                                     MarginStatus::Liquidatable => {
                                         // log::debug!(target: TARGET, "found liquidatable user: {pubkey:?}, margin:{margin_info:?}");
@@ -721,16 +720,6 @@
                                     MarginStatus::Safe => {
                                         high_risk.remove(&pubkey);
                                     }
-=======
-                                let status = check_margin_status(&margin_info);
-                                if status.is_liquidatable() {
-                                    log::debug!(target: TARGET, "found liquidatable user: {pubkey:?}, margin:{margin_info:?}");
-                                    high_risk.insert(pubkey);
-                                } else if status.is_at_risk() {
-                                    high_risk.insert(pubkey);
-                                } else {
-                                    high_risk.remove(&pubkey);
->>>>>>> f4291891
                                 }
                             }
                         }
@@ -837,19 +826,12 @@
                             }
                         };
 
-<<<<<<< HEAD
                         match check_margin_status(&margin_info) {
                             MarginStatus::Liquidatable => {
                                 // log::debug!(target: TARGET, "found liquidatable user: {pubkey:?}, margin:{margin_info:?}");
                                 liquidatable_users.push((pubkey, user_meta.user.clone()));
                             }
                             _ => {}
-=======
-                        let status = check_margin_status(&margin_info);
-                        if status.is_liquidatable() {
-                            log::debug!(target: TARGET, "found liquidatable user: {pubkey:?}, margin:{margin_info:?}");
-                            liquidatable_users.push((pubkey, user_meta.user.clone(), status));
->>>>>>> f4291891
                         }
                     }
                 }
@@ -1020,20 +1002,12 @@
                         }
                     };
 
-<<<<<<< HEAD
-                    match check_margin_status(&margin_info) {
-                        MarginStatus::Liquidatable => {
-                            high_risk.insert(*pubkey);
-                            newly_high_risk += 1;
-                            log::debug!(target: TARGET, "found liquidatable user: {pubkey:?}, margin:{margin_info:?}");
-=======
                     let status = check_margin_status(&margin_info);
->>>>>>> f4291891
 
                     if status.is_liquidatable() {
                         high_risk.insert(*pubkey);
                         newly_high_risk += 1;
-                        log::info!(target: TARGET, "found liquidatable user: {pubkey:?}, margin:{margin_info:?}");
+                        log::debug!(target: TARGET, "found liquidatable user: {pubkey:?}, margin:{margin_info:?}");
 
                         let pyth_price_update = user_meta
                                 .user
