--- conflicted
+++ resolved
@@ -1425,44 +1425,9 @@
             .iter()
             .filter(|p| p.base_asset_amount != 0)
             .max_by_key(|p| p.quote_asset_amount)
-<<<<<<< HEAD
-        {
-            self.metrics
-                .liquidation_attempts
-                .with_label_values(&["perp"])
-                .inc();
-
-            log::info!(target: TARGET, "try liquidate: https://app.drift.trade/?userAccount={liquidatee:?}, market={}", pos.market_index);
-
-            let l3_book = self
-                .dlob
-                .get_l3_snapshot(pos.market_index, MarketType::Perp);
-            let oracle_price = self
-                .market_state
-                .get_perp_oracle_price(pos.market_index)
-                .map(|x| x.price)
-                .unwrap_or(0) as u64;
-
-            let maker_pubkeys: Vec<Pubkey> = if pos.base_asset_amount >= 0 {
-                l3_book
-                    .asks(oracle_price)
-                    .filter(|o| o.is_maker())
-                    .map(|m| m.user)
-                    .take(3)
-                    .collect()
-            } else {
-                l3_book
-                    .bids(oracle_price)
-                    .filter(|o| o.is_maker())
-                    .map(|m| m.user)
-                    .take(3)
-                    .collect()
-            };
-=======
         else {
             return;
         };
->>>>>>> 47c8dc63
 
         metrics
             .liquidation_attempts
@@ -1599,23 +1564,7 @@
                 .spot_market_config_by_index(asset_market_index)
                 .expect("asset spot market");
 
-<<<<<<< HEAD
-                self.metrics
-                    .liquidation_attempts
-                    .with_label_values(&["spot"])
-                    .inc();
-
-                log::info!(
-                    target: TARGET,
-                    "attempting spot liquidation: user={:?}, asset_market={}, liability_market={}, amount={}",
-                    liquidatee,
-                    asset_market_index,
-                    pos.market_index,
-                    token_amount
-                );
-=======
             let liability_market_index = pos.market_index;
->>>>>>> 47c8dc63
 
             let liability_spot_market = drift
                 .program_data()
@@ -1629,16 +1578,10 @@
                 &liability_spot_market,
             );
 
-<<<<<<< HEAD
-                let t0 = std::time::Instant::now();
-                let jupiter_swap_info = match rt.block_on(self.drift.jupiter_swap_query(
-                    authority,
-=======
             let t0 = std::time::Instant::now();
             let (jupiter_result, titan_result) = tokio::join!(
                 drift.jupiter_swap_query(
                     &authority,
->>>>>>> 47c8dc63
                     token_amount,
                     SwapMode::ExactIn,
                     100,
@@ -1659,29 +1602,8 @@
                     Some(true),
                     None,
                     None,
-<<<<<<< HEAD
-                )) {
-                    Ok(info) => {
-                        let latency = t0.elapsed().as_millis() as f64;
-                        self.metrics.jupiter_quote_latency.observe(latency);
-                        info
-                    }
-                    Err(e) => {
-                        self.metrics.jupiter_quote_failures.inc();
-                        log::warn!(
-                            target: TARGET,
-                            "failed to get jupiter quote for user {:?}, market {}: {:?}",
-                            liquidatee,
-                            pos.market_index,
-                            e
-                        );
-                        return;
-                    }
-                };
-=======
                 )
             );
->>>>>>> 47c8dc63
 
             let quote_latency_ms = t0.elapsed().as_millis() as i64;
             metrics.swap_quote_latency_ms.set(quote_latency_ms);
