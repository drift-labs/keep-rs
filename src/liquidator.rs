--- conflicted
+++ resolved
@@ -387,245 +387,6 @@
                         - t0
                 );
             }
-<<<<<<< HEAD
-
-            // try to liquidate users
-            let t0 = std::time::SystemTime::now();
-            let pf = priority_fee_subscriber.priority_fee_nth(0.6);
-            let mut count = 0;
-            'inner: for (liquidatee, margin_info) in &margin_records.liquidation_queue {
-                // Rate limiting: only liquidate every N slots per (liquidatee, market_index)
-                if let Some(last_liquidation_slot) = rate_limit.get(liquidatee) {
-                    if current_slot - last_liquidation_slot < 10 {
-                        log::trace!(target: TARGET, "rate limited liquidation for {:?} (last: {}, current: {})",
-                                liquidatee, last_liquidation_slot, current_slot);
-                        continue 'inner;
-                    }
-                }
-
-                let mut tx_sent = false;
-                if let Some(user_account) = users.get(&liquidatee) {
-                    // Perp Liquidation
-                    for pos in user_account
-                        .perp_positions
-                        .iter()
-                        // TODO: currently only trying to fill perp positions that are open
-                        .filter(|p| p.base_asset_amount != 0)
-                    {
-                        log::info!(target: TARGET, "try liquidate: https://app.drift.trade/?userAccount={liquidatee:?}, market={}, margin={:?}", pos.market_index, margin_info);
-
-                        let oracle_price = self
-                            .market_state
-                            .load()
-                            .perp_oracle_prices
-                            .get(&pos.market_index)
-                            .unwrap()
-                            .price as u64;
-
-                        // TODO: cache top maker lookup
-                        let l3_book =
-                            dlob.get_l3_book(pos.market_index, MarketType::Perp, oracle_price);
-                        dbg!(l3_book.bbo());
-                        let maker_accounts: Vec<User> = if pos.base_asset_amount >= 0 {
-                            l3_book
-                                .top_asks(3)
-                                .map(|m| users.get(&m.user).expect("maker account loaded").clone())
-                                .collect()
-                        } else {
-                            l3_book
-                                .top_bids(3)
-                                .map(|m| users.get(&m.user).expect("maker account loaded").clone())
-                                .collect()
-                        };
-                        if maker_accounts.is_empty() {
-                            log::info!(
-                                target: TARGET,
-                                "no makers found. market={}",
-                                pos.market_index,
-                            );
-                            continue;
-                        }
-
-                        // TODO: check liquidator limit price cross i.e oracle_price +/- liquidation_fee
-                        count += 1;
-                        try_liquidate_with_match(
-                            &drift,
-                            pos.market_index,
-                            keeper_subaccount,
-                            *liquidatee,
-                            maker_accounts.as_slice(),
-                            &self.tx_worker_ref,
-                            pf,
-                            config.fill_cu_limit,
-                            current_slot,
-                        );
-                        tx_sent = true;
-                    }
-
-                    // Spot Liquidation
-                    for pos in user_account.spot_positions.iter().filter(|p| {
-                        matches!(p.balance_type, SpotBalanceType::Borrow) && !p.is_available()
-                    }) {
-                        let market_state = self.market_state.load();
-                        let spot_market = market_state.spot_markets.get(&pos.market_index);
-
-                        if let Some(market) = spot_market {
-                            let token_amount =
-                                pos.get_token_amount(market).expect("valid token amount") as u64;
-
-                            // Filter dust positions
-                            if token_amount < market.min_order_size * 2 {
-                                log::trace!(
-                                    target: TARGET,
-                                    "skip dust spot position. market={}, amount={}",
-                                    pos.market_index,
-                                    token_amount
-                                );
-                                continue;
-                            }
-
-                            // Find their largest deposit to use as collateral
-                            let asset_market_index = user_account
-                                .spot_positions
-                                .iter()
-                                .filter(|p| {
-                                    matches!(p.balance_type, SpotBalanceType::Deposit)
-                                        && !p.is_available()
-                                })
-                                .max_by_key(|p| p.scaled_balance)
-                                .map(|p| p.market_index);
-
-                            if asset_market_index.is_none() {
-                                log::warn!(
-                                    target: TARGET,
-                                    "no asset found for user {:?}, skipping spot liquidation",
-                                    liquidatee
-                                );
-                                continue;
-                            }
-
-                            let asset_market_index = asset_market_index.unwrap();
-
-                            log::info!(
-                                target: TARGET,
-                                "attempting spot liquidation: user={:?}, asset_market={}, liability_market={}, amount={}",
-                                liquidatee,
-                                asset_market_index,
-                                pos.market_index,
-                                token_amount
-                            );
-
-                            let keeper_account_data = drift
-                                .try_get_account::<User>(&keeper_subaccount)
-                                .expect("keeper account");
-                            let liquidatee_subaccount_data = drift
-                                .try_get_account::<User>(&liquidatee)
-                                .expect("liquidatee account");
-
-                            let jupiter_swap_info = match drift
-                                .jupiter_swap_query(
-                                    &drift.wallet.authority(),
-                                    token_amount,
-                                    SwapMode::ExactIn,
-                                    asset_market_index,
-                                    pos.market_index,
-                                    100,
-                                    Some(true),
-                                    None,
-                                    None,
-                                )
-                                .await
-                            {
-                                Ok(info) => info,
-                                Err(e) => {
-                                    log::warn!(
-                                        target: TARGET,
-                                        "failed to get jupiter quote for user {:?}, market {}: {:?}",
-                                        liquidatee,
-                                        pos.market_index,
-                                        e
-                                    );
-                                    continue;
-                                }
-                            };
-
-                            let asset_spot_market = drift
-                                .try_get_spot_market_account(asset_market_index)
-                                .expect("asset spot market");
-                            let liability_spot_market = drift
-                                .try_get_spot_market_account(pos.market_index)
-                                .expect("liability spot market");
-
-                            let in_token_account =
-                                drift_rs::Wallet::derive_associated_token_address(
-                                    &drift.wallet.authority(),
-                                    &asset_spot_market,
-                                );
-                            let out_token_account =
-                                drift_rs::Wallet::derive_associated_token_address(
-                                    &drift.wallet.authority(),
-                                    &liability_spot_market,
-                                );
-
-                            let tx = TransactionBuilder::new(
-                                drift.program_data(),
-                                keeper_subaccount,
-                                std::borrow::Cow::Borrowed(&keeper_account_data),
-                                false,
-                            )
-                            .with_priority_fee(pf, Some(config.fill_cu_limit))
-                            .liquidate_spot_with_swap_begin(
-                                asset_market_index,
-                                pos.market_index,
-                                token_amount,
-                                &liquidatee_subaccount_data,
-                            )
-                            .jupiter_swap(
-                                jupiter_swap_info,
-                                &asset_spot_market,
-                                &liability_spot_market,
-                                &in_token_account,
-                                &out_token_account,
-                                None,
-                                None,
-                            )
-                            .liquidate_spot_with_swap_end(
-                                asset_market_index,
-                                pos.market_index,
-                                &liquidatee_subaccount_data,
-                            )
-                            .build();
-
-                            self.tx_worker_ref.send_tx(
-                                tx,
-                                TxIntent::LiquidateSpot {
-                                    asset_market_index,
-                                    liability_market_index: pos.market_index,
-                                    liquidatee: *liquidatee,
-                                    slot: current_slot,
-                                },
-                                config.fill_cu_limit as u64,
-                            );
-
-                            tx_sent = true;
-                            count += 1;
-                        }
-                    }
-                    if tx_sent {
-                        rate_limit.insert(*liquidatee, current_slot);
-                    }
-                }
-            }
-            log::trace!(
-                target: TARGET,
-                "processed liquidation queue: #{count}: {:?}ms",
-                std::time::SystemTime::now()
-                    .duration_since(t0)
-                    .unwrap()
-                    .as_millis(),
-            );
-=======
->>>>>>> 4757ec51
         }
     }
 }
@@ -782,6 +543,21 @@
     rx
 }
 
+fn block_on_maybe_new_rt<F, T>(fut: F) -> T
+where
+    F: std::future::Future<Output = T>,
+{
+    if let Ok(handle) = tokio::runtime::Handle::try_current() {
+        handle.block_on(fut)
+    } else {
+        let rt = tokio::runtime::Builder::new_current_thread()
+            .enable_all()
+            .build()
+            .expect("failed to build Tokio runtime");
+        rt.block_on(fut)
+    }
+}
+
 /// Try to fill liquidation with order match
 fn try_liquidate_with_match(
     drift: &DriftClient,
@@ -884,6 +660,7 @@
         cu_limit: u32,
         slot: u64,
     ) {
+        // perp liquidation with fill
         if let Some(pos) = user_account
             .perp_positions
             .iter()
@@ -944,5 +721,152 @@
                 slot,
             );
         }
+
+        // spot liquidation with swap
+        let authority = self.drift.wallet.authority();
+        for pos in user_account
+            .spot_positions
+            .iter()
+            .filter(|p| matches!(p.balance_type, SpotBalanceType::Borrow) && !p.is_available())
+        {
+            let market_state = self.market_state.load();
+            let spot_market = market_state.spot_markets.get(&pos.market_index);
+
+            if let Some(market) = spot_market {
+                let token_amount = pos.get_token_amount(market).expect("valid token amount") as u64;
+
+                // Filter dust positions
+                if token_amount < market.min_order_size * 2 {
+                    log::trace!(
+                        target: TARGET,
+                        "skip dust spot position. market={}, amount={}",
+                        pos.market_index,
+                        token_amount
+                    );
+                    continue;
+                }
+
+                // Find their largest deposit to use as collateral
+                let asset_market_index = user_account
+                    .spot_positions
+                    .iter()
+                    .filter(|p| {
+                        matches!(p.balance_type, SpotBalanceType::Deposit) && !p.is_available()
+                    })
+                    .max_by_key(|p| p.scaled_balance)
+                    .map(|p| p.market_index);
+
+                if asset_market_index.is_none() {
+                    log::warn!(
+                        target: TARGET,
+                        "no asset found for user {:?}, skipping spot liquidation",
+                        liquidatee
+                    );
+                    continue;
+                }
+
+                let asset_market_index = asset_market_index.unwrap();
+
+                log::info!(
+                    target: TARGET,
+                    "attempting spot liquidation: user={:?}, asset_market={}, liability_market={}, amount={}",
+                    liquidatee,
+                    asset_market_index,
+                    pos.market_index,
+                    token_amount
+                );
+
+                let keeper_account_data = self
+                    .drift
+                    .try_get_account::<User>(&self.keeper_subaccount)
+                    .expect("keeper account");
+                let liquidatee_subaccount_data = self
+                    .drift
+                    .try_get_account::<User>(&liquidatee)
+                    .expect("liquidatee account");
+
+                let asset_spot_market = self
+                    .drift
+                    .try_get_spot_market_account(asset_market_index)
+                    .expect("asset spot market");
+                let liability_spot_market = self
+                    .drift
+                    .try_get_spot_market_account(pos.market_index)
+                    .expect("liability spot market");
+
+                let in_token_account = drift_rs::Wallet::derive_associated_token_address(
+                    &authority,
+                    &asset_spot_market,
+                );
+                let out_token_account = drift_rs::Wallet::derive_associated_token_address(
+                    &authority,
+                    &liability_spot_market,
+                );
+
+                let jupiter_swap_info = match block_on_maybe_new_rt(self.drift.jupiter_swap_query(
+                    &authority,
+                    token_amount,
+                    SwapMode::ExactIn,
+                    asset_market_index,
+                    pos.market_index,
+                    100,
+                    Some(true),
+                    None,
+                    None,
+                )) {
+                    Ok(info) => info,
+                    Err(e) => {
+                        log::warn!(
+                            target: TARGET,
+                            "failed to get jupiter quote for user {:?}, market {}: {:?}",
+                            liquidatee,
+                            pos.market_index,
+                            e
+                        );
+                        return;
+                    }
+                };
+
+                let tx = TransactionBuilder::new(
+                    self.drift.program_data(),
+                    self.keeper_subaccount,
+                    std::borrow::Cow::Borrowed(&keeper_account_data),
+                    false,
+                )
+                .with_priority_fee(priority_fee, Some(cu_limit))
+                .liquidate_spot_with_swap_begin(
+                    asset_market_index,
+                    pos.market_index,
+                    token_amount,
+                    &liquidatee_subaccount_data,
+                )
+                .jupiter_swap(
+                    jupiter_swap_info,
+                    &asset_spot_market,
+                    &liability_spot_market,
+                    &in_token_account,
+                    &out_token_account,
+                    None,
+                    None,
+                )
+                .liquidate_spot_with_swap_end(
+                    asset_market_index,
+                    pos.market_index,
+                    &liquidatee_subaccount_data,
+                )
+                .build();
+
+                tx_sender.send_tx(
+                    tx,
+                    TxIntent::LiquidateSpot {
+                        asset_market_index,
+                        liability_market_index: pos.market_index,
+                        liquidatee: *liquidatee,
+                        slot,
+                    },
+                    cu_limit as u64,
+                );
+            }
+        }
     }
 }